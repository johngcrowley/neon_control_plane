--- conflicted
+++ resolved
@@ -1,6 +1,5 @@
 # Neon Self-Hosted Consolidated Operations Runbook
 
-<<<<<<< HEAD
 ## Building Latest Neon with GCS Support
 - Note: awaiting this merge into Neon
 
@@ -17,9 +16,6 @@
 
 **Using the GCS-enabled base image**
 This image includes the latest GCS API functionality that is up to date with Neon's latest `main` branch as of September 13, 2025. Use this as your base image for all Neon components that require GCS remote storage support.
-=======
-- Note, having a bit of difficulty with Compute spazzing and need to be restarted with the timeline `curl` redone so it can find the basebackup. We gotta figure that out. This is with regards to time travel.
->>>>>>> 3ef82112
 
 ## Environment Setup
 
@@ -426,8 +422,6 @@
     --config /var/db/postgres/specs/config.json &
 ```
 
-**Note**: Update timeline ID in `spec.json` configuration file to use the new timeline before starting the PITR compute node.
-
 ## Example Run
 - note: "`psql` good" means i can `select`, `create`, `drop` from a table
 
@@ -437,4 +431,8 @@
 4. `attach` DB in `duckdb` and load `condensed_mortgage.parquet`. 
 
 ## Compaction, Images, Pages, LSNs
-- TODO: how does compaction really work, what is a page, how to reduce read latency, why are layers downloaded+- TODO: how does compaction really work, what is a page, how to reduce read latency, why are layers downloaded
+
+## Note:
+- Having a bit of difficulty with Compute spazzing and need to be restarted with the timeline `curl` redone so it can find the basebackup. We gotta figure that out. This is with regards to time travel.
+- Update timeline ID in `spec.json` configuration file to use the new timeline before starting the PITR compute node.